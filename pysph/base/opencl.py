"""Common OpenCL related functionality.
"""

from __future__ import print_function
import numpy as np
import pyopencl as cl
import pyopencl.array  # noqa: 401
import pyopencl.algorithm
import pyopencl.tools
from pyopencl.scan import GenericScanKernel, ExclusiveScanKernel
from pyopencl.elementwise import ElementwiseKernel
from collections import defaultdict
from operator import itemgetter
from mako.template import Template

import logging
logger = logging.getLogger()

from .config import get_config

from pysph.base.particle_array import ParticleArray

_ctx = None
_queue = None
_profile_info = defaultdict(float)


# args: tag_array, tag, indices, head
REMOVE_INDICES_KNL = Template(r"""//CL//
        if(tag_array[i] == tag)
            indices[atomic_inc(&head[0])] = i;
""")


# args: tag_array, num_real_particles, prescan_arr, aligned_indices
ALIGN_PARTICLES = Template(r"""//CL//
        uint p = prescan_arr[i];
        uint t = i - p + num_real_particles;
        aligned_indices[i] = tag_array[i] ? t : p;
""")


def get_context():
    global _ctx
    if _ctx is None:
        _ctx = cl.create_some_context()
    return _ctx


def set_context(ctx):
    global _ctx
    _ctx = ctx


def get_queue():
    global _queue
    if _queue is None:
        properties = None
        if get_config().profile:
            properties = cl.command_queue_properties.PROFILING_ENABLE
        _queue = cl.CommandQueue(get_context(), properties=properties)
    return _queue


def set_queue(q):
    global _queue
    _queue = q


def profile(name, event):
    global _profile_info
    event.wait()
    time = (event.profile.end - event.profile.start) * 1e-9
    _profile_info[name] += time


def print_profile():
    global _profile_info
    _profile_info = sorted(_profile_info.items(), key=itemgetter(1),
                           reverse=True)
    if len(_profile_info) == 0:
        print("No profile information available")
        return
    print("{:<30} {:<30}".format('Kernel', 'Time'))
    tot_time = 0
    for kernel, time in _profile_info:
        print("{:<30} {:<30}".format(kernel, time))
        tot_time += time
    print("Total profiled time: %g secs" % tot_time)


def profile_kernel(kernel, name):
    def _profile_knl(*args):
        event = kernel(*args)
        profile(name, event)
        return event
    if get_config().profile:
        return _profile_knl
    else:
        return kernel


def get_elwise_kernel(kernel_name, args, src, preamble=""):
    ctx = get_context()
    knl = ElementwiseKernel(
        ctx, args, src,
        kernel_name, preamble=preamble
    )
    return profile_kernel(knl, kernel_name)


class DeviceArray(object):
    def __init__(self, dtype, n=0):
        self.queue = get_queue()
        self.ctx = get_context()
        self.dtype = dtype
        length = n
        if n == 0:
            n = 16
        data = cl.array.empty(self.queue, n, dtype)
        self.minimum = 0
        self.maximum = 0
        self.set_data(data)
        self.length = length
        self._update_array_ref()

    def _update_array_ref(self):
        self.array = self._data[:self.length]

    def resize(self, size):
        self.reserve(size)
        self.length = size
        self._update_array_ref()

    def reserve(self, size):
        if size > self.alloc:
            new_data = cl.array.empty(self.queue, size, self.dtype)
            new_data[:self.alloc] = self._data
            self._data = new_data
            self.alloc = size
            self._update_array_ref()

    def set_data(self, data):
        self._data = data
        self.length = data.size
        self.alloc = data.size
        self.dtype = data.dtype
        self._update_array_ref()

    def get_data(self):
        return self._data

    def copy(self):
        arr_copy = DeviceArray(self.dtype)
        arr_copy.set_data(self.array.copy())
        return arr_copy

    def update_min_max(self):
        self.minimum = float(cl.array.min(self.array).get())
        self.maximum = float(cl.array.max(self.array).get())

    def fill(self, value):
        self.array.fill(value)

    def append(self, value):
        if self.length >= self.alloc:
            self.reserve(2 * self.length)
        self._data[self.length] = value
        self.length += 1
        self._update_array_ref()

    def extend(self, cl_arr):
        if self.length + len(cl_arr) > self.alloc:
            self.reserve(self.length + len(cl_arr))
        self._data[-len(cl_arr):] = cl_arr
        self.length += len(cl_arr)
        self._update_array_ref()

    def remove(self, indices, input_sorted=False):
        if len(indices) > self.length:
            return

<<<<<<< HEAD
        if not input_sorted:
            radix_sort = cl.algorithm.RadixSort(
                self.ctx,
                "unsigned int* indices",
                scan_kernel=GenericScanKernel, key_expr="indices[i]",
                sort_arg_names=["indices"]
            )
=======
        if_remove = DeviceArray(np.int32, n=self.length)
        if_remove.fill(0)
        new_array = self.copy()
>>>>>>> b7705fe7

        fill_if_remove_knl = get_elwise_kernel("fill_if_remove_knl",
                "int* indices, int* if_remove",
                "if_remove[indices[i]] = 1;")

        fill_if_remove_knl(indices, if_remove.array)

<<<<<<< HEAD
        args = "uint* indices, %(dtype)s* array, uint length" % \
            {"dtype": cl.tools.dtype_to_ctype(self.dtype)}
        src = REMOVE_KNL.render()
        remove = get_elwise_kernel("remove", args, src)
=======
        remove_knl = GenericScanKernel(
                self.ctx, np.int32,
                arguments="__global int *if_remove,\
                            __global %(dtype)s *array,\
                            __global %(dtype)s *new_array" % \
                            {"dtype": cl.tools.dtype_to_ctype(self.dtype)},
                input_expr="if_remove[i]",
                scan_expr="a+b", neutral="0",
                output_statement="""
                    if(!if_remove[i]) new_array[i - item] = array[i];
                    """)
>>>>>>> b7705fe7

        remove_knl(if_remove.array, self.array, new_array.array)

        self.set_data(new_array.array[:-len(indices)])

    def align(self, indices):
        self.set_data(cl.array.take(self.array, indices))

    def squeeze(self):
        self.set_data(self._data[:self.length])

    def copy_values(self, indices, dest):
        dest[:len(indices)] = cl.array.take(self.array, indices)


class DeviceHelper(object):
    """Manages the arrays contained in a particle array on the device.

    Note that it converts the data to a suitable type depending on the value of
    get_config().use_double. Further, note that it assumes that the names of
    constants and properties do not clash.

    """

    def __init__(self, particle_array):
        self._particle_array = pa = particle_array
        self._queue = get_queue()
        self._ctx = get_context()
        use_double = get_config().use_double
        self._dtype = np.float64 if use_double else np.float32
        self._data = {}
        self.properties = []
        self.constants = []

        for prop, ary in pa.properties.items():
            self.add_prop(prop, ary)
        for prop, ary in pa.constants.items():
            self.add_const(prop, ary)

    def _get_array(self, ary):
        ctype = ary.get_c_type()
        if ctype in ['float', 'double']:
            return ary.get_npy_array().astype(self._dtype)
        else:
            return ary.get_npy_array()

    def _get_prop_or_const(self, prop):
        pa = self._particle_array
        return pa.properties.get(prop, pa.constants.get(prop))

    def _add_prop_or_const(self, name, carray):
        """Add a new property or constant given the name and carray, note
        that this assumes that this property is already added to the
        particle array.
        """
        np_array = self._get_array(carray)
        g_ary = DeviceArray(np_array.dtype, n=carray.length)
        g_ary.array.set(np_array)
        self._data[name] = g_ary
        setattr(self, name, g_ary.array)

    def _check_property(self, prop):
        """Check if a property is present or not """
        if prop in self.properties:
            return
        else:
            raise AttributeError('property %s not present' % (prop))

    def get_number_of_particles(self, real=False):
        if real:
            return self.num_real_particles
        else:
            if len(self.properties) > 0:
                prop0 = self._data[self.properties[0]]
                return len(prop0.array)
            else:
                return 0

    def align(self, indices):
        for prop in self.properties:
            self._data[prop].align(indices)
            setattr(self, prop, self._data[prop].array)

    def add_prop(self, name, carray):
        """Add a new property given the name and carray, note
        that this assumes that this property is already added to the
        particle array.
        """
        self._add_prop_or_const(name, carray)
        if name in self._particle_array.properties:
            self.properties.append(name)

    def add_const(self, name, carray):
        """Add a new constant given the name and carray, note
        that this assumes that this property is already added to the
        particle array.
        """
        self._add_prop_or_const(name, carray)
        if name in self._particle_array.constants:
            self.constants.append(name)

    def update_prop(self, name, dev_array):
        """Add a new property to DeviceHelper. Note that this property
        is not added to the particle array itself"""
        self._data[name] = dev_array
        setattr(self, name, dev_array.array)
        if name not in self.properties:
            self.properties.append(name)

    def update_const(self, name, dev_array):
        """Add a new constant to DeviceHelper. Note that this property
        is not added to the particle array itself"""
        self._data[name] = dev_array
        setattr(self, name, dev_array.array)
        if name not in self.constants:
            self.constants.append(name)

    def get_device_array(self, prop):
        if prop in self.properties or prop in self.constants:
            return self._data[prop]

    def max(self, arg):
        return float(cl.array.max(getattr(self, arg)).get())

    def update_min_max(self, props=None):
        """Update the min,max values of all properties """
        if props:
            for prop in props:
                array = self._data[prop]
                array.update_min_max()
        else:
            for prop in self.properties:
                array = self._data[prop]
                array.update_min_max()

    def pull(self, *args):
        if len(args) == 0:
            args = self._data.keys()
        for arg in args:
            self._get_prop_or_const(arg).set_data(
                getattr(self, arg).get()
            )

    def push(self, *args):
        if len(args) == 0:
            args = self._data.keys()
        for arg in args:
            getattr(self, arg).set(
                self._get_array(self._get_prop_or_const(arg))
            )

    def remove_prop(self, name):
        if name in self.properties:
            self.properties.remove(name)
        if name in self._data:
            del self._data[name]
            delattr(self, name)

    def resize(self, new_size):
        for prop in self.properties:
            self._data[prop].resize(new_size)
            setattr(self, prop, self._data[prop].array)

    def align_particles(self):
        tag_arr = self._data['tag'].array

        num_particles = self.get_number_of_particles()
        indices = cl.array.arange(self._queue, 0, num_particles, 1,
                                  dtype=np.uint32)

        # FIXME: This will only work is elements of tag_arr are 0, 1
        # Will need to be changed when adding multi-gpu support
        inv_tag_arr = 1 - tag_arr

<<<<<<< HEAD
        prescan_knl = ExclusiveScanKernel(
            self._ctx, np.uint32, "a+b", neutral="0")
        prescan_knl(inv_tag_arr)
        prescan_arr = inv_tag_arr
=======
        (sorted_indices,), event = radix_sort(indices, tag_arr, key_bits=2)
        self.align(sorted_indices)
>>>>>>> b7705fe7

        num_real_particles = prescan_arr[-1] + 1 - tag_arr[-1]
        self.num_real_particles = int(num_real_particles.get())

<<<<<<< HEAD
        args = "uint* tag_array, int num_real_particles, uint* prescan_arr, \
                uint* aligned_indices"
=======
        num_real_particles = cl.array.zeros(self._queue, 1, np.uint32)
        args = "uint* tag_array, uint* num_real_particles"
        src = NUM_REAL_PARTICLES_KNL.render()
        get_num_real_particles = get_elwise_kernel(
            "get_num_real_particles", args, src)
>>>>>>> b7705fe7

        src = ALIGN_PARTICLES.render()

        # find the indices of the particles to be removed.
        align_particles = get_elwise_kernel("align_particles", args, src)

        aligned_indices = DeviceArray(np.uint32, n=num_particles)

        align_particles(tag_arr, self.num_real_particles,
                        prescan_arr, aligned_indices.array)

        self.align(aligned_indices.array)

    def remove_particles(self, indices):
        """ Remove particles whose indices are given in index_list.

<<<<<<< HEAD
        We repeatedly interchange the values of the last element and values
        from the index_list and reduce the size of the array by one.
        This is done for every property that is being maintained.
=======
        We repeatedly interchange the values of the last element and
        values from the index_list and reduce the size of the array
        by one. This is done for every property that is being maintained.
>>>>>>> b7705fe7

        Parameters
        ----------

        indices : array
            an array of indices, this array can be a list, numpy array
            or a LongArray.

        Notes
        -----

        Pseudo-code for the implementation::

            if index_list.length > number of particles
                raise ValueError

            sorted_indices <- index_list sorted in ascending order.

            for every every array in property_array
                array.remove(sorted_indices)

        """
        if len(indices) > self.get_number_of_particles():
            msg = 'Number of particles to be removed is greater than'
            msg += 'number of particles in array'
            raise ValueError(msg)

<<<<<<< HEAD
        radix_sort = cl.algorithm.RadixSort(
            self._ctx,
            "unsigned int* indices",
            scan_kernel=GenericScanKernel, key_expr="indices[i]",
            sort_arg_names=["indices"]
        )
=======
        if_remove = DeviceArray(np.int32,
                                n=self.get_number_of_particles())
        if_remove.fill(0)
        new_indices = DeviceArray(np.uint32,
                                  n=self.get_number_of_particles())

        fill_if_remove_knl = get_elwise_kernel("fill_if_remove_knl",
                "int* indices, uint* if_remove",
                "if_remove[indices[i]] = 1;")

        fill_if_remove_knl(indices, if_remove.array)

        remove_knl = GenericScanKernel(
                self._ctx, np.int32,
                arguments="__global int *if_remove, __global uint *new_indices",
                input_expr="if_remove[i]",
                scan_expr="a+b", neutral="0",
                output_statement="""
                    if(!if_remove[i]) new_indices[i - item] = i;
                    """)
>>>>>>> b7705fe7

        remove_knl(if_remove.array, new_indices.array)

        for prop in self.properties:
            self._data[prop].align(new_indices.array[:-len(indices)])
            setattr(self, prop, self._data[prop].array)

        if len(indices) > 0:
            self.align_particles()

    def remove_tagged_particles(self, tag):
        """ Remove particles that have the given tag.

        Parameters
        ----------

        tag : int
            the type of particles that need to be removed.

        """
        tag_array = getattr(self, 'tag')

        remove_places = tag_array == tag
        num_indices = int(cl.array.sum(remove_places).get())

        if num_indices == 0:
            return

        indices = cl.array.empty(self._queue, num_indices, np.uint32)
        head = cl.array.zeros(self._queue, 1, np.uint32)

        args = "uint* tag_array, uint tag, uint* indices, uint* head"
        src = REMOVE_INDICES_KNL.render()

        # find the indices of the particles to be removed.
        remove_indices = get_elwise_kernel("remove_indices", args, src)

        remove_indices(tag_array, tag, indices, head)

        # remove the particles.
        self.remove_particles(indices)

    def add_particles(self, **particle_props):
        """
        Add particles in particle_array to self.

        Parameters
        ----------

        particle_props : dict
            a dictionary containing cl arrays for various particle
            properties.

        Notes
        -----

         - all properties should have same length arrays.
         - all properties should already be present in this particles array.
           if new properties are seen, an exception will be raised.
           properties.

        """
        pa = self._particle_array

        if len(particle_props) == 0:
            return

        # check if the input properties are valid.
        for prop in particle_props:
            self._check_property(prop)

        num_extra_particles = len(list(particle_props.values())[0])
        old_num_particles = self.get_number_of_particles()
        new_num_particles = num_extra_particles + old_num_particles

        for prop in self.properties:
            arr = self._data[prop]

            if prop in particle_props.keys():
                s_arr = particle_props[prop]
                arr.extend(s_arr)
            else:
                arr.resize(new_num_particles)
                # set the properties of the new particles to the default ones.
                arr.array[old_num_particles:] = pa.default_values[prop]

            self.update_prop(prop, arr)

        if num_extra_particles > 0:
            # make sure particles are aligned properly.
            self.align_particles()

    def extend(self, num_particles):
        """ Increase the total number of particles by the requested amount

<<<<<<< HEAD
        New particles are added at the end of the list, you may have to
        manually call align_particles later.
=======
        New particles are added at the end of the list, you may
        have to manually call align_particles later.
>>>>>>> b7705fe7
        """
        if num_particles <= 0:
            return

        old_size = self.get_number_of_particles()
        new_size = old_size + num_particles

        for prop in self.properties:
            arr = self._data[prop]
            arr.resize(new_size)
            arr.array[old_size:] = self._particle_array.default_values[prop]
            self.update_prop(prop, arr)

    def append_parray(self, parray):
        """ Add particles from a particle array

        properties that are not there in self will be added
        """
        if parray.gpu is None:
            parray.set_device_helper(DeviceHelper(parray))

        if parray.gpu.get_number_of_particles() == 0:
            return

        num_extra_particles = parray.gpu.get_number_of_particles()
        old_num_particles = self.get_number_of_particles()
        new_num_particles = num_extra_particles + old_num_particles

        # extend current arrays by the required number of particles
        self.extend(num_extra_particles)

        for prop_name in parray.gpu.properties:
            if prop_name in self.properties:
                arr = self._data[prop_name]
                source = parray.gpu.get_device_array(prop_name)
                arr.array[old_num_particles:] = source.array
            else:
                # meaning this property is not there in self.
                dtype = self._data[prop_name].dtype
                arr = DeviceArray(dtype, n=new_num_particles)
                arr.fill(parray.gpu._particle_array.default_values[prop_name])
                self.update_prop(prop_name, arr)

                # now add the values to the end of the created array
                dest = self._data[prop_name]
                source = parray.gpu.get_device_array(prop_name)
                dest.array[old_num_particles:] = source.array

        for const in parray.gpu.constants:
            if const not in self.constants:
                arr = parray.gpu.get_device_array(const)
                self.update_const(const, arr.copy())

        if num_extra_particles > 0:
            self.align_particles()

    def extract_particles(self, indices, props=None):
        """Create new particle array for particles with given indices

        Parameters
        ----------

        indices : cl.array.Array
            indices of particles to be extracted.

        props : list
            the list of properties to extract, if None all properties
            are extracted.

        """
        result_array = ParticleArray()
        result_array.set_device_helper(DeviceHelper(result_array))

        if props is None:
            prop_names = self.properties
        else:
            prop_names = props

        if len(indices) == 0:
            return result_array

        for prop_name in prop_names:
            src_arr = self._data[prop_name]
            dst_arr = DeviceArray(src_arr.dtype, n=len(indices))
            src_arr.copy_values(indices, dst_arr.array)

            prop_type = cl.tools.dtype_to_ctype(src_arr.dtype)
            prop_default = self._particle_array.default_values[prop_name]
            result_array.add_property(name=prop_name,
                                      type=prop_type,
                                      default=prop_default)

            result_array.gpu.update_prop(prop_name, dst_arr)

        for const in self.constants:
            result_array.gpu.update_const(const, self._data[const].copy())

        result_array.gpu.align_particles()
        result_array.set_name(self._particle_array.name)

        if props is None:
            output_arrays = list(self._particle_array.output_property_arrays)
        else:
            output_arrays = list(
                set(props).intersection(
                    self._particle_array.output_property_arrays
                )
            )

        result_array.set_output_arrays(output_arrays)
        return result_array<|MERGE_RESOLUTION|>--- conflicted
+++ resolved
@@ -180,19 +180,9 @@
         if len(indices) > self.length:
             return
 
-<<<<<<< HEAD
-        if not input_sorted:
-            radix_sort = cl.algorithm.RadixSort(
-                self.ctx,
-                "unsigned int* indices",
-                scan_kernel=GenericScanKernel, key_expr="indices[i]",
-                sort_arg_names=["indices"]
-            )
-=======
         if_remove = DeviceArray(np.int32, n=self.length)
         if_remove.fill(0)
         new_array = self.copy()
->>>>>>> b7705fe7
 
         fill_if_remove_knl = get_elwise_kernel("fill_if_remove_knl",
                 "int* indices, int* if_remove",
@@ -200,12 +190,6 @@
 
         fill_if_remove_knl(indices, if_remove.array)
 
-<<<<<<< HEAD
-        args = "uint* indices, %(dtype)s* array, uint length" % \
-            {"dtype": cl.tools.dtype_to_ctype(self.dtype)}
-        src = REMOVE_KNL.render()
-        remove = get_elwise_kernel("remove", args, src)
-=======
         remove_knl = GenericScanKernel(
                 self.ctx, np.int32,
                 arguments="__global int *if_remove,\
@@ -217,7 +201,6 @@
                 output_statement="""
                     if(!if_remove[i]) new_array[i - item] = array[i];
                     """)
->>>>>>> b7705fe7
 
         remove_knl(if_remove.array, self.array, new_array.array)
 
@@ -392,29 +375,17 @@
         # Will need to be changed when adding multi-gpu support
         inv_tag_arr = 1 - tag_arr
 
-<<<<<<< HEAD
-        prescan_knl = ExclusiveScanKernel(
-            self._ctx, np.uint32, "a+b", neutral="0")
-        prescan_knl(inv_tag_arr)
-        prescan_arr = inv_tag_arr
-=======
         (sorted_indices,), event = radix_sort(indices, tag_arr, key_bits=2)
         self.align(sorted_indices)
->>>>>>> b7705fe7
 
         num_real_particles = prescan_arr[-1] + 1 - tag_arr[-1]
         self.num_real_particles = int(num_real_particles.get())
 
-<<<<<<< HEAD
-        args = "uint* tag_array, int num_real_particles, uint* prescan_arr, \
-                uint* aligned_indices"
-=======
         num_real_particles = cl.array.zeros(self._queue, 1, np.uint32)
         args = "uint* tag_array, uint* num_real_particles"
         src = NUM_REAL_PARTICLES_KNL.render()
         get_num_real_particles = get_elwise_kernel(
             "get_num_real_particles", args, src)
->>>>>>> b7705fe7
 
         src = ALIGN_PARTICLES.render()
 
@@ -431,15 +402,9 @@
     def remove_particles(self, indices):
         """ Remove particles whose indices are given in index_list.
 
-<<<<<<< HEAD
-        We repeatedly interchange the values of the last element and values
-        from the index_list and reduce the size of the array by one.
-        This is done for every property that is being maintained.
-=======
         We repeatedly interchange the values of the last element and
         values from the index_list and reduce the size of the array
         by one. This is done for every property that is being maintained.
->>>>>>> b7705fe7
 
         Parameters
         ----------
@@ -467,14 +432,6 @@
             msg += 'number of particles in array'
             raise ValueError(msg)
 
-<<<<<<< HEAD
-        radix_sort = cl.algorithm.RadixSort(
-            self._ctx,
-            "unsigned int* indices",
-            scan_kernel=GenericScanKernel, key_expr="indices[i]",
-            sort_arg_names=["indices"]
-        )
-=======
         if_remove = DeviceArray(np.int32,
                                 n=self.get_number_of_particles())
         if_remove.fill(0)
@@ -495,7 +452,6 @@
                 output_statement="""
                     if(!if_remove[i]) new_indices[i - item] = i;
                     """)
->>>>>>> b7705fe7
 
         remove_knl(if_remove.array, new_indices.array)
 
@@ -591,13 +547,8 @@
     def extend(self, num_particles):
         """ Increase the total number of particles by the requested amount
 
-<<<<<<< HEAD
-        New particles are added at the end of the list, you may have to
-        manually call align_particles later.
-=======
         New particles are added at the end of the list, you may
         have to manually call align_particles later.
->>>>>>> b7705fe7
         """
         if num_particles <= 0:
             return
