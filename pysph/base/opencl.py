--- conflicted
+++ resolved
@@ -6,100 +6,18 @@
 import pyopencl as cl
 import pyopencl.array  # noqa: 401
 import pyopencl.algorithm
-<<<<<<< HEAD
-import pyopencl.tools
-from pyopencl.scan import GenericScanKernel, ExclusiveScanKernel
-=======
 import pyopencl.tools  # noqa: 401
 from pyopencl.scan import GenericScanKernel
 from pyopencl.reduction import ReductionKernel
->>>>>>> ca9cc75c
 from pyopencl.elementwise import ElementwiseKernel
 from mako.template import Template
 
-<<<<<<< HEAD
-import logging
-logger = logging.getLogger()
-
-from .config import get_config
-
-from pysph.base.particle_array import ParticleArray
-
-_ctx = None
-_queue = None
-_profile_info = defaultdict(float)
-
-
-# args: tag_array, tag, indices, head
-REMOVE_INDICES_KNL = Template(r"""//CL//
-        if(tag_array[i] == tag)
-            indices[atomic_inc(&head[0])] = i;
-""")
-
-
-# args: tag_array, num_real_particles, prescan_arr, aligned_indices
-ALIGN_PARTICLES = Template(r"""//CL//
-        uint p = prescan_arr[i];
-        uint t = i - p + num_real_particles;
-        aligned_indices[i] = tag_array[i] ? t : p;
-""")
-
-
-def get_context():
-    global _ctx
-    if _ctx is None:
-        _ctx = cl.create_some_context()
-    return _ctx
-
-
-def set_context(ctx):
-    global _ctx
-    _ctx = ctx
-
-
-def get_queue():
-    global _queue
-    if _queue is None:
-        properties = None
-        if get_config().profile:
-            properties = cl.command_queue_properties.PROFILING_ENABLE
-        _queue = cl.CommandQueue(get_context(), properties=properties)
-    return _queue
-
-
-def set_queue(q):
-    global _queue
-    _queue = q
-
-
-def profile(name, event):
-    global _profile_info
-    event.wait()
-    time = (event.profile.end - event.profile.start) * 1e-9
-    _profile_info[name] += time
-
-
-def print_profile():
-    global _profile_info
-    _profile_info = sorted(_profile_info.items(), key=itemgetter(1),
-                           reverse=True)
-    if len(_profile_info) == 0:
-        print("No profile information available")
-        return
-    print("{:<30} {:<30}".format('Kernel', 'Time'))
-    tot_time = 0
-    for kernel, time in _profile_info:
-        print("{:<30} {:<30}".format(kernel, time))
-        tot_time += time
-    print("Total profiled time: %g secs" % tot_time)
-=======
 from pysph.cpy.config import get_config
 from pysph.cpy.opencl import (  # noqa: 401
     get_context, get_queue, profile, profile_kernel,
     print_profile, set_context, set_queue
 )
 import pysph.base.particle_array
->>>>>>> ca9cc75c
 
 
 logger = logging.getLogger()
@@ -396,25 +314,16 @@
         num_particles = len(tag_arr)
         indices = cl.array.arange(self._queue, 0, num_particles, 1,
                                   dtype=np.uint32)
-<<<<<<< HEAD
-
-        # FIXME: This will only work is elements of tag_arr are 0, 1
-        # Will need to be changed when adding multi-gpu support
-        inv_tag_arr = 1 - tag_arr
-=======
+
         radix_sort = cl.algorithm.RadixSort(
             self._ctx,
             "unsigned int* indices, unsigned int* tags",
             scan_kernel=GenericScanKernel, key_expr="tags[i] > 0",
             sort_arg_names=["indices"]
         )
->>>>>>> ca9cc75c
 
         (sorted_indices,), event = radix_sort(indices, tag_arr, key_bits=1)
         self.align(sorted_indices)
-
-        num_real_particles = prescan_arr[-1] + 1 - tag_arr[-1]
-        self.num_real_particles = int(num_real_particles.get())
 
         num_particles_knl = ReductionKernel(
             self._ctx, np.uint32, neutral="0",
@@ -459,23 +368,9 @@
             int(num_removed_particles_knl(if_remove).get())
         new_num_particles = num_particles - num_removed_particles
 
-<<<<<<< HEAD
-        src = ALIGN_PARTICLES.render()
-
-        # find the indices of the particles to be removed.
-        align_particles = get_elwise_kernel("align_particles", args, src)
-
-        aligned_indices = DeviceArray(np.uint32, n=num_particles)
-
-        align_particles(tag_arr, self.num_real_particles,
-                        prescan_arr, aligned_indices.array)
-
-        self.align(aligned_indices.array)
-=======
         for prop in self.properties:
             self._data[prop].align(new_indices.array[:new_num_particles])
             setattr(self, prop, self._data[prop].array)
->>>>>>> ca9cc75c
 
     def remove_particles(self, indices):
         """ Remove particles whose indices are given in index_list.
