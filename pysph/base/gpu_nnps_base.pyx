--- conflicted
+++ resolved
@@ -276,7 +276,6 @@
             z.update_min_max()
 
             # find min and max of variables
-<<<<<<< HEAD
             xmax = np.maximum(x.maximum, xmax)
             ymax = np.maximum(y.maximum, ymax)
             zmax = np.maximum(z.maximum, zmax)
@@ -284,15 +283,6 @@
             xmin = np.minimum(x.minimum, xmin)
             ymin = np.minimum(y.minimum, ymin)
             zmin = np.minimum(z.minimum, zmin)
-=======
-            xmax = np.maximum(cl.array.max(x).get(), xmax)
-            ymax = np.maximum(cl.array.max(y).get(), ymax)
-            zmax = np.maximum(cl.array.max(z).get(), zmax)
-
-            xmin = np.minimum(cl.array.min(x).get(), xmin)
-            ymin = np.minimum(cl.array.min(y).get(), ymin)
-            zmin = np.minimum(cl.array.min(z).get(), zmin)
->>>>>>> 31097cd5
 
         # Add a small offset to the limits.
         lx, ly, lz = xmax - xmin, ymax - ymin, zmax - zmin
