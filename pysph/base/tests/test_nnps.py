"""Unittests for the serial NNPS

You can run the tests like so:

    $ nosetests -v test_nnps.py
"""
import numpy
from numpy import random

# PySPH imports
from pysph.base.point import IntPoint, Point
from pysph.base.utils import get_particle_array
from pysph.base import nnps

# Carrays from PyZoltan
from pyzoltan.core.carray import UIntArray, IntArray

# Python testing framework
import unittest

class SimpleNNPSTestCase(unittest.TestCase):
    """Simplified NNPS test case

    We distribute particles manually and perform sanity checks on NNPS

    """
    def setUp(self):
        """Default set-up used by all the tests

        Particles with the following coordinates (x, y, z) are placed in a box

        0 : -1.5 , 0.25 , 0.5
        1 : 0.33 , -0.25, 0.25
        2 : 1.25 , -1.25, 1.25
        3 : 0.05 , 1.25 , -0.5
        4 : -0.5 , 0.5  , -1.25
        5 : -0.75, 0.75 , -1.25
        6 : -1.25, 0.5  , 0.5
        7 : 0.5  , 1.5  , -0.5
        8 : 0.5  , -0.5 , 0.5
        9 : 0.5  , 1.75 , -0.75

        The cell size is set to 1. Valid cell indices and the
        particles they contain are given below:

        (-2, 0, 0) : particle 0, 6
        (0, -1, 0) : particle 1, 8
        (1, -2, 1) : particle 2
        (0, 1, -1) : particle 3, 7, 9
        (-1, 0, -2): particle 4, 5

        """
        x = numpy.array([
                -1.5, 0.33, 1.25, 0.05, -0.5, -0.75, -1.25, 0.5, 0.5, 0.5])

        y = numpy.array([
                0.25, -0.25, -1.25, 1.25, 0.5, 0.75, 0.5, 1.5, -0.5, 1.75])

        z = numpy.array([
                0.5, 0.25, 1.25, -0.5, -1.25, -1.25, 0.5, -0.5, 0.5, -0.75])

        # using a degenrate (h=0) array will set cell size to 1 for NNPS
        h = numpy.zeros_like(x)

        pa = get_particle_array(x=x, y=y, z=z, h=h)

        self.dict_box_sort_nnps = nnps.DictBoxSortNNPS(
            dim=3, particles=[pa,], radius_scale=1.0
        )

        self.box_sort_nnps = nnps.BoxSortNNPS(
            dim=3, particles=[pa,], radius_scale=1.0
        )

        self.ll_nnps = nnps.LinkedListNNPS(
            dim=3, particles=[pa,], radius_scale=1.0
        )

        self.sp_hash_nnps = nnps.SpatialHashNNPS(
            dim=3, particles=[pa,], radius_scale=1.0
        )

<<<<<<< HEAD
        self.ext_sp_hash_nnps = nnps.ExtendedSpatialHashNNPS(
                dim=3, particles=[pa,], radius_scale=1.0
        )

        self.strat_radius_nnps = nnps.StratifiedHashNNPS(
                dim=3, particles=[pa,], radius_scale=1.0
        )

        self.ci_nnps = nnps.CellIndexingNNPS(
                dim=3, particles=[pa,], radius_scale=1.0
        )

=======
>>>>>>> 13a15f34
        # these are the expected cells
        self.expected_cells = {
            IntPoint(-2, 0, 0):[0,6],
            IntPoint(0, -1, 0):[1,8],
            IntPoint(1, -2, 1):[2,],
            IntPoint(0, 1, -1):[3, 7, 9],
            IntPoint(-1, 0, -2):[4, 5]
            }

    def test_cell_size(self):
        "SimpleNNPS :: test cell_size"
        nnps = self.dict_box_sort_nnps
        self.assertAlmostEqual( nnps.cell_size, 1.0, 14 )

        nnps = self.box_sort_nnps
        self.assertAlmostEqual( nnps.cell_size, 1.0, 14 )

        nnps = self.ll_nnps
        self.assertAlmostEqual( nnps.cell_size, 1.0, 14 )

        nnps = self.sp_hash_nnps
        self.assertAlmostEqual( nnps.cell_size, 1.0, 14 )

        nnps = self.ext_sp_hash_nnps
        self.assertAlmostEqual( nnps.cell_size, 1.0, 14 )

        nnps = self.strat_radius_nnps
        self.assertAlmostEqual( nnps.cell_size, 1.0, 14 )

    def test_cells(self):
        "SimpleNNPS :: test cells"
        nnps = self.dict_box_sort_nnps
        cells = self.expected_cells

        # check each cell for it's contents
        for key in cells:
            self.assertTrue( key in nnps.cells )

            cell = nnps.cells.get(key)

            cell_indices = list( cell.lindices[0].get_npy_array() )
            expected_indices = cells.get(key)

            self.assertTrue( cell_indices == expected_indices )


class NNPSTestCase(unittest.TestCase):
    """Standard nearest neighbor queries and comparison with the brute
    force approach.

    We randomly distribute particles in 3-space and compare the list
    of neighbors using the NNPS algorithms and the brute force
    approach.

    """
    def setUp(self):
        """Default set-up used by all the tests

        Two sets of particle arrays (a & b) are created and neighbors
        are checked from a -> b, b -> a , a -> a and b -> b

        """
        self.numPoints1 = numPoints1 = 1 << 10
        self.numPoints2 = numPoints2 = 1 << 11

        self.pa1 = pa1 = self._create_random(numPoints1)
        self.pa2 = pa2 = self._create_random(numPoints2)

        # the list of particles
        self.particles = [pa1, pa2]

    def _create_random(self, numPoints):
        # average particle spacing and volume in the unit cube
        dx = pow( 1.0/numPoints, 1./3. )

        # create random points in the interval [-1, 1]^3
        x1, y1, z1 = random.random( (3, numPoints) ) * 2.0 - 1.0
        h1 = numpy.ones_like(x1) * 1.2 * dx
        gid1 = numpy.arange(numPoints).astype(numpy.uint32)

        # first particle array
        pa = get_particle_array(
            x=x1, y=y1, z=z1, h=h1, gid=gid1)

        return pa

    def _assert_neighbors(self, nbrs_nnps, nbrs_brute_force):
        # ensure that the lengths of the arrays are the same
        self.assertEqual( nbrs_nnps.length, nbrs_brute_force.length )
        nnbrs = nbrs_nnps.length

        _nbrs1 = nbrs_nnps.get_npy_array()
        _nbrs2 = nbrs_brute_force.get_npy_array()

        # sort the neighbors
        nbrs1 = _nbrs1[:nnbrs]; nbrs1.sort()
        nbrs2 = _nbrs2; nbrs2.sort()

        # check each neighbor
        for i in range(nnbrs):
            self.assertEqual( nbrs1[i], nbrs2[i] )

    def _test_neighbors_by_particle(
        self, src_index, dst_index, dst_numPoints):
        # nnps and the two neighbor lists
        nps = self.nps
        nbrs1 = UIntArray()
        nbrs2 = UIntArray()

        # get the neighbors and sort the result
        for i in range(dst_numPoints):
            nps.get_nearest_particles(src_index, dst_index, i, nbrs1)
            nps.brute_force_neighbors(src_index, dst_index, i, nbrs2)

            # ensure that the neighbor lists are the same
            self._assert_neighbors(nbrs1, nbrs2)

class DictBoxSortNNPSTestCase(NNPSTestCase):
    """Test for the original box-sort algorithm"""
    def setUp(self):
        NNPSTestCase.setUp(self)
        self.nps = nnps.DictBoxSortNNPS(
            dim=3, particles=self.particles, radius_scale=2.0
        )

    def test_neighbors_aa(self):
        self._test_neighbors_by_particle(src_index=0, dst_index=0, dst_numPoints=self.numPoints1)

    def test_neighbors_ab(self):
        self._test_neighbors_by_particle(src_index=0, dst_index=1, dst_numPoints=self.numPoints2)

    def test_neighbors_ba(self):
        self._test_neighbors_by_particle(src_index=1, dst_index=0, dst_numPoints=self.numPoints1)

    def test_neighbors_bb(self):
        self._test_neighbors_by_particle(src_index=1, dst_index=1, dst_numPoints=self.numPoints2)


class BoxSortNNPSTestCase(DictBoxSortNNPSTestCase):
    """Test for the original box-sort algorithm"""
    def setUp(self):
        NNPSTestCase.setUp(self)
        self.nps = nnps.BoxSortNNPS(
            dim=3, particles=self.particles, radius_scale=2.0
        )

class SpatialHashNNPSTestCase(DictBoxSortNNPSTestCase):
    """Test for Spatial Hash algorithm"""
    def setUp(self):
        NNPSTestCase.setUp(self)
        self.nps = nnps.SpatialHashNNPS(
            dim=3, particles=self.particles, radius_scale=2.0
        )

class SingleLevelStratifiedHashNNPSTestCase(DictBoxSortNNPSTestCase):
    """Test for Stratified Radius algorithm"""
    def setUp(self):
        NNPSTestCase.setUp(self)
        self.nps = nnps.StratifiedHashNNPS(
            dim=3, particles=self.particles, radius_scale=2.0
        )

class MultipleLevelsStratifiedHashNNPSTestCase(DictBoxSortNNPSTestCase):
    """Test for Stratified Radius algorithm"""
    def setUp(self):
        NNPSTestCase.setUp(self)
        self.nps = nnps.StratifiedHashNNPS(
            dim=3, particles=self.particles, radius_scale=2.0,
            num_levels=2
        )

class ExtendedSpatialHashNNPSTestCase(DictBoxSortNNPSTestCase):
    """Test for Spatial Hash algorithm"""
    def setUp(self):
        NNPSTestCase.setUp(self)
        self.nps = nnps.ExtendedSpatialHashNNPS(
            dim=3, particles=self.particles, radius_scale=2.0
        )

class OctreeNNPSTestCase(DictBoxSortNNPSTestCase):
    """Test for Spatial Hash algorithm"""
    def setUp(self):
        NNPSTestCase.setUp(self)
        self.nps = nnps.OctreeNNPS(
            dim=3, particles=self.particles, radius_scale=2.0
        )

<<<<<<< HEAD
class CellIndexingNNPSTestCase(DictBoxSortNNPSTestCase):
    """Test for Spatial Hash algorithm"""
    def setUp(self):
        NNPSTestCase.setUp(self)
        self.nps = nnps.CellIndexingNNPS(
            dim=3, particles=self.particles, radius_scale=2.0
        )

class ZOrderNNPSTestCase(DictBoxSortNNPSTestCase):
    """Test for Spatial Hash algorithm"""
    def setUp(self):
        NNPSTestCase.setUp(self)
        self.nps = nnps.ZOrderNNPS(
=======
class CompressedOctreeNNPSTestCase(DictBoxSortNNPSTestCase):
    """Test for Spatial Hash algorithm"""
    def setUp(self):
        NNPSTestCase.setUp(self)
        self.nps = nnps.CompressedOctreeNNPS(
>>>>>>> 13a15f34
            dim=3, particles=self.particles, radius_scale=2.0
        )

class LinkedListNNPSTestCase(DictBoxSortNNPSTestCase):
    """Test for the original box-sort algorithm"""
    def setUp(self):
        NNPSTestCase.setUp(self)
        self.nps = nnps.LinkedListNNPS(
            dim=3, particles=self.particles, radius_scale=2.0
        )

    def test_cell_index_positivity(self):
        nps = self.nps
        ncells_tot = nps.ncells_tot
        ncells_per_dim = nps.ncells_per_dim
        dim = nps.dim

        # cell indices should be positive. We iterate over the
        # flattened indices, get the unflattened version and check
        # that each component remains positive
        for cell_index in range(ncells_tot):
            cid = nnps.py_unflatten( cell_index, ncells_per_dim, dim )

            self.assertTrue( cid.x > -1 )
            self.assertTrue( cid.y > -1 )
            self.assertTrue( cid.z > -1 )


class TestNNPSOnLargeDomain(unittest.TestCase):
    def _make_particles(self, nx=20):
        x, y, z = numpy.random.random((3, nx, nx, nx))
        x = numpy.ravel(x)
        y = numpy.ravel(y)
        z = numpy.ravel(z)
        h = numpy.ones_like(x)*1.3/nx

        pa = get_particle_array(name='fluid', x=x, y=y, z=z, h=h)
        # Place one particle far far away
        # On Linux and OSX this works even if sz is 100000.
        # However, on Windows this fails but works with 1000,
        # hence we set it to 1000.
        sz = 1000.0
        pa.add_particles(x=[sz], y=[sz], z=[sz])
        return pa

    def test_linked_list_nnps_raises_exception_for_large_domain(self):
        # Given/When
        pa = self._make_particles(20)
        # Then
        self.assertRaises(
            RuntimeError, nnps.LinkedListNNPS, dim=3, particles=[pa], cache=True
        )

    def test_box_sort_works_for_large_domain(self):
        # Given
        pa = self._make_particles(20)
        # We turn on cache so it computes all the neighbors quickly for us.
        nps = nnps.BoxSortNNPS(dim=3, particles=[pa], cache=True)
        nbrs = UIntArray()
        direct = UIntArray()
        nps.set_context(0, 0)
        for i in range(pa.get_number_of_particles()):
            nps.get_nearest_particles(0, 0, i, nbrs)
            nps.brute_force_neighbors(0, 0, i, direct)
            x = nbrs.get_npy_array()
            y = direct.get_npy_array()
            x.sort(); y.sort()
            assert numpy.all(x == y)

    def test_spatial_hash_works_for_large_domain(self):
        # Given
        pa = self._make_particles(20)
        # We turn on cache so it computes all the neighbors quickly for us.
        nps = nnps.SpatialHashNNPS(dim=3, particles=[pa], cache=True)
        nbrs = UIntArray()
        direct = UIntArray()
        nps.set_context(0, 0)
        for i in range(pa.get_number_of_particles()):
            nps.get_nearest_particles(0, 0, i, nbrs)
            nps.brute_force_neighbors(0, 0, i, direct)
            x = nbrs.get_npy_array()
            y = direct.get_npy_array()
            x.sort(); y.sort()
            assert numpy.all(x == y)

    def test_extended_spatial_hash_works_for_large_domain(self):
        # Given
        pa = self._make_particles(20)
        # We turn on cache so it computes all the neighbors quickly for us.
        nps = nnps.ExtendedSpatialHashNNPS(dim=3, particles=[pa], cache=True)
        nbrs = UIntArray()
        direct = UIntArray()
        nps.set_context(0, 0)
        for i in range(pa.get_number_of_particles()):
            nps.get_nearest_particles(0, 0, i, nbrs)
            nps.brute_force_neighbors(0, 0, i, direct)
            x = nbrs.get_npy_array()
            y = direct.get_npy_array()
            x.sort(); y.sort()
            assert numpy.all(x == y)

    def test_octree_works_for_large_domain(self):
        # Given
        pa = self._make_particles(20)
        # We turn on cache so it computes all the neighbors quickly for us.
        nps = nnps.OctreeNNPS(dim=3, particles=[pa], cache=True)
        nbrs = UIntArray()
        direct = UIntArray()
        nps.set_context(0, 0)
        for i in range(pa.get_number_of_particles()):
            nps.get_nearest_particles(0, 0, i, nbrs)
            nps.brute_force_neighbors(0, 0, i, direct)
            x = nbrs.get_npy_array()
            y = direct.get_npy_array()
            x.sort(); y.sort()
            assert numpy.all(x == y)

    def test_compressed_octree_works_for_large_domain(self):
        # Given
        pa = self._make_particles(20)
        # We turn on cache so it computes all the neighbors quickly for us.
        nps = nnps.CompressedOctreeNNPS(dim=3, particles=[pa], cache=True)
        nbrs = UIntArray()
        direct = UIntArray()
        nps.set_context(0, 0)
        for i in range(pa.get_number_of_particles()):
            nps.get_nearest_particles(0, 0, i, nbrs)
            nps.brute_force_neighbors(0, 0, i, direct)
            x = nbrs.get_npy_array()
            y = direct.get_npy_array()
            x.sort(); y.sort()
            assert numpy.all(x == y)


class TestLinkedListNNPSWithSorting(unittest.TestCase):
    def _make_particles(self, nx=20):
        x = numpy.linspace(0, 1, nx)
        h = numpy.ones_like(x)/(nx-1)

        pa = get_particle_array(name='fluid', x=x, h=h)
        nps = nnps.LinkedListNNPS(dim=1, particles=[pa], sort_gids=True)
        return pa, nps

    def test_nnps_sorts_without_gids(self):
        # Given
        pa, nps = self._make_particles(10)

        # When
        nps.set_context(0, 0)
        # Test the that gids are actually huge and invalid.
        self.assertEqual(numpy.max(pa.gid), numpy.min(pa.gid))
        self.assertTrue(numpy.max(pa.gid) > pa.gid.size)

        # Then
        nbrs = UIntArray()
        for i in range(pa.get_number_of_particles()):
            nps.get_nearest_particles(0, 0, i, nbrs)
            nb = nbrs.get_npy_array()
            sorted_nbrs = nb.copy()
            sorted_nbrs.sort()
            self.assertTrue(numpy.all(nb == sorted_nbrs))

    def test_nnps_sorts_with_valid_gids(self):
        # Given
        pa, nps = self._make_particles(10)
        pa.gid[:] = numpy.arange(pa.x.size)
        nps.update()

        # When
        nps.set_context(0, 0)
        # Test the that gids are actually valid.
        self.assertEqual(numpy.max(pa.gid), pa.gid.size-1)
        self.assertEqual(numpy.min(pa.gid), 0)

        # Then
        nbrs = UIntArray()
        for i in range(pa.get_number_of_particles()):
            nps.get_nearest_particles(0, 0, i, nbrs)
            nb = nbrs.get_npy_array()
            sorted_nbrs = nb.copy()
            sorted_nbrs.sort()
            self.assertTrue(numpy.all(nb == sorted_nbrs))

class TestSpatialHashNNPSWithSorting(TestLinkedListNNPSWithSorting):
    def _make_particles(self, nx=20):
        x = numpy.linspace(0, 1, nx)
        h = numpy.ones_like(x)/(nx-1)

        pa = get_particle_array(name='fluid', x=x, h=h)
        nps = nnps.SpatialHashNNPS(dim=1, particles=[pa], sort_gids=True)
        return pa, nps

class TestMultipleLevelsStratifiedHashNNPSWithSorting(TestLinkedListNNPSWithSorting):
    def _make_particles(self, nx=20):
        x = numpy.linspace(0, 1, nx)
        h = numpy.ones_like(x)/(nx-1)

        pa = get_particle_array(name='fluid', x=x, h=h)
        nps = nnps.StratifiedHashNNPS(dim=1, particles=[pa], num_levels=2,
                sort_gids=True)
        return pa, nps

def test_large_number_of_neighbors_linked_list():
    x = numpy.random.random(1 << 14)*0.1
    y = x.copy()
    z = x.copy()
    h = numpy.ones_like(x)
    pa = get_particle_array(name='fluid', x=x, y=y, z=z, h=h)

    nps = nnps.LinkedListNNPS(dim=3, particles=[pa], cache=False)
    nbrs = UIntArray()
    nps.get_nearest_particles(0, 0, 0, nbrs)
    # print(nbrs.length)
    assert nbrs.length == len(x)

def test_large_number_of_neighbors_spatial_hash():
    x = numpy.random.random(1 << 14)*0.1
    y = x.copy()
    z = x.copy()
    h = numpy.ones_like(x)
    pa = get_particle_array(name='fluid', x=x, y=y, z=z, h=h)

    nps = nnps.SpatialHashNNPS(dim=3, particles=[pa], cache=False)
    nbrs = UIntArray()
    nps.get_nearest_particles(0, 0, 0, nbrs)
    # print(nbrs.length)
    assert nbrs.length == len(x)

def test_large_number_of_neighbors_octree():
    x = numpy.random.random(1 << 14)*0.1
    y = x.copy()
    z = x.copy()
    h = numpy.ones_like(x)
    pa = get_particle_array(name='fluid', x=x, y=y, z=z, h=h)

    nps = nnps.OctreeNNPS(dim=3, particles=[pa], cache=False)
    nbrs = UIntArray()
    nps.get_nearest_particles(0, 0, 0, nbrs)
    # print(nbrs.length)
    assert nbrs.length == len(x)

def test_flatten_unflatten():
    # first consider the 2D case where we assume a 4 X 5 grid of cells
    dim = 2
    ncells_per_dim = IntArray(3)
    ncells_per_dim[0] = 4; ncells_per_dim[1] = 5; ncells_per_dim[2] = 0

    # valid un-flattened cell indices
    cids = [ [i, j] for i in range(4) for j in range(5) ]
    for _cid in cids:
        cid = IntPoint( _cid[0], _cid[1], 0)
        flattened = nnps.py_flatten( cid, ncells_per_dim, dim )
        unflattened = nnps.py_unflatten( flattened, ncells_per_dim, dim )

        # the unflattened index should match with cid
        assert( cid == unflattened )

    # 3D
    dim = 3
    ncells_per_dim = IntArray(3)
    ncells_per_dim[0] = 4; ncells_per_dim[1] = 5; ncells_per_dim[2] = 2

    # valid un-flattened indices
    cids = [ [i, j, k] for i in range(4) for j in range(5) for k in range(2) ]
    for _cid in cids:
        cid = IntPoint( _cid[0], _cid[1], _cid[2])
        flattened = nnps.py_flatten( cid, ncells_per_dim, dim )
        unflattened = nnps.py_unflatten( flattened, ncells_per_dim, dim )

        # the unflattened index should match with cid
        assert( cid == unflattened )


def test_1D_get_valid_cell_index():
    dim = 1

    # simulate a dummy distribution such that 10 cells are along the
    # 'x' direction
    n_cells = 10
    ncells_per_dim = IntArray(3)

    ncells_per_dim[0] = n_cells
    ncells_per_dim[1] = 0
    ncells_per_dim[2] = 0

    # target cell
    cx = 1; cy = cz = 0

    # as long as cy and cz are 0, the function should return the valid
    # flattened cell index for the cell
    for i in [-1, 0, 1]:
        index = nnps.py_get_valid_cell_index(
            IntPoint(cx+i, cy, cz), ncells_per_dim, dim, n_cells)
        assert index != -1

    # index should be -1 whenever cy and cz are > 1. This is
    # specifically the case that was failing earlier.
    for j in [-1,  1]:
        for k in [-1, 1]:
            index = nnps.py_get_valid_cell_index(
                IntPoint(cx,cy+j,cz+k), ncells_per_dim, dim, n_cells)
            assert index == -1


def test_get_centroid():
    cell = nnps.Cell(IntPoint(0, 0, 0), cell_size=0.1, narrays=1)
    centroid = Point()
    cell.get_centroid(centroid)

    assert(abs(centroid.x - 0.05) < 1e-10)
    assert(abs(centroid.y - 0.05) < 1e-10)
    assert(abs(centroid.z - 0.05) < 1e-10)

    cell = nnps.Cell(IntPoint(1, 2, 3), cell_size=0.5, narrays=1)
    cell.get_centroid(centroid)

    assert(abs(centroid.x - 0.75) < 1e-10)
    assert(abs(centroid.y - 1.25) < 1e-10)
    assert(abs(centroid.z - 1.75) < 1e-10)

def test_get_bbox():
    cell_size = 0.1
    cell = nnps.Cell(IntPoint(0, 0, 0), cell_size=cell_size, narrays=1)
    centroid = Point()
    boxmin = Point()
    boxmax = Point()

    cell.get_centroid(centroid)
    cell.get_bounding_box(boxmin, boxmax)

    assert(abs(boxmin.x - (centroid.x - 1.5*cell_size)) < 1e-10)
    assert(abs(boxmin.y - (centroid.y - 1.5*cell_size)) < 1e-10)
    assert(abs(boxmin.z - (centroid.z - 1.5*cell_size)) < 1e-10)

    assert(abs(boxmax.x - (centroid.x + 1.5*cell_size)) < 1e-10)
    assert(abs(boxmax.y - (centroid.y + 1.5*cell_size)) < 1e-10)
    assert(abs(boxmax.z - (centroid.z + 1.5*cell_size)) < 1e-10)

    cell_size = 0.5
    cell = nnps.Cell(IntPoint(1, 2, 0), cell_size=cell_size, narrays=1)

    cell.get_centroid(centroid)
    cell.get_bounding_box(boxmin, boxmax)

    assert(abs(boxmin.x - (centroid.x - 1.5*cell_size)) < 1e-10)
    assert(abs(boxmin.y - (centroid.y - 1.5*cell_size)) < 1e-10)
    assert(abs(boxmin.z - (centroid.z - 1.5*cell_size)) < 1e-10)

    assert(abs(boxmax.x - (centroid.x + 1.5*cell_size)) < 1e-10)
    assert(abs(boxmax.y - (centroid.y + 1.5*cell_size)) < 1e-10)
    assert(abs(boxmax.z - (centroid.z + 1.5*cell_size)) < 1e-10)

if __name__ == '__main__':
    unittest.main()<|MERGE_RESOLUTION|>--- conflicted
+++ resolved
@@ -80,7 +80,6 @@
             dim=3, particles=[pa,], radius_scale=1.0
         )
 
-<<<<<<< HEAD
         self.ext_sp_hash_nnps = nnps.ExtendedSpatialHashNNPS(
                 dim=3, particles=[pa,], radius_scale=1.0
         )
@@ -93,8 +92,6 @@
                 dim=3, particles=[pa,], radius_scale=1.0
         )
 
-=======
->>>>>>> 13a15f34
         # these are the expected cells
         self.expected_cells = {
             IntPoint(-2, 0, 0):[0,6],
@@ -282,7 +279,6 @@
             dim=3, particles=self.particles, radius_scale=2.0
         )
 
-<<<<<<< HEAD
 class CellIndexingNNPSTestCase(DictBoxSortNNPSTestCase):
     """Test for Spatial Hash algorithm"""
     def setUp(self):
@@ -296,13 +292,14 @@
     def setUp(self):
         NNPSTestCase.setUp(self)
         self.nps = nnps.ZOrderNNPS(
-=======
+            dim=3, particles=self.particles, radius_scale=2.0
+        )
+
 class CompressedOctreeNNPSTestCase(DictBoxSortNNPSTestCase):
     """Test for Spatial Hash algorithm"""
     def setUp(self):
         NNPSTestCase.setUp(self)
         self.nps = nnps.CompressedOctreeNNPS(
->>>>>>> 13a15f34
             dim=3, particles=self.particles, radius_scale=2.0
         )
 
