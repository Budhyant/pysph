--- conflicted
+++ resolved
@@ -3,28 +3,17 @@
 import os
 import sys
 
-<<<<<<< HEAD
-from pysph.base.opencl import profile_kernel, get_elwise_kernel, \
-    get_simple_kernel
+from pysph.cpy.opencl import get_context, profile_kernel, SimpleKernel
 
 
-class GPUNNPSHelper(object):
-    def __init__(self, ctx, tpl_filename, use_double=False, c_type=None):
-        """
+def get_simple_kernel(kernel_name, args, src, wgs, preamble=""):
+    ctx = get_context()
+    knl = SimpleKernel(
+        ctx, args, src, wgs,
+        kernel_name, preamble=preamble
+    )
 
-        Parameters
-        ----------
-        ctx :
-            opencl context
-        tpl_filename
-            filename of source template
-        use_double:
-            Use double precision floating point data types
-        c_type:
-            c_type to use. Overrides use_double
-        """
-=======
-from pysph.cpy.opencl import get_context, profile_kernel
+    return profile_kernel(knl, kernel_name)
 
 
 def get_elwise_kernel(kernel_name, args, src, preamble=""):
@@ -38,8 +27,21 @@
 
 
 class GPUNNPSHelper(object):
-    def __init__(self, tpl_filename, backend=None, use_double=False):
->>>>>>> 194c46ab
+    def __init__(self, tpl_filename, backend=None, use_double=False,
+                 c_type=None):
+        """
+
+        Parameters
+        ----------
+        tpl_filename
+            filename of source template
+        backend
+            backend to use for helper
+        use_double:
+            Use double precision floating point data types
+        c_type:
+            c_type to use. Overrides use_double
+        """
         disable_unicode = False if sys.version_info.major > 2 else True
 
         self.src_tpl = Template(
