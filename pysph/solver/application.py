--- conflicted
+++ resolved
@@ -15,11 +15,7 @@
 from pysph.base import utils
 
 from pysph.base.nnps import LinkedListNNPS, BoxSortNNPS, SpatialHashNNPS, \
-<<<<<<< HEAD
-        ExtendedSpatialHashNNPS, StratifiedRadiusNNPS
-=======
-        ExtendedSpatialHashNNPS, OctreeNNPS
->>>>>>> 8c988555
+        ExtendedSpatialHashNNPS, StratifiedRadiusNNPS, OctreeNNPS
 
 from pysph.base import kernels
 from pysph.solver.controller import CommandManager
@@ -290,21 +286,14 @@
 
         # --nnps
         nnps_options.add_argument("--nnps", dest="nnps",
-<<<<<<< HEAD
-                                choices=['box', 'll', 'sh', 'esh', 'sr'],
-=======
-                                choices=['box', 'll', 'sh', 'esh', 'tree'],
->>>>>>> 8c988555
+                                choices=['box', 'll', 'sh', 'esh', 'sr', 'tree'],
                                 default='ll',
                                 help="Use one of box-sort ('box') or "\
                                      "the linked list algorithm ('ll') or "\
                                      "the spatial hash algorithm ('sh') or "\
                                      "the extended spatial hash algorithm ('esh') or "\
-<<<<<<< HEAD
-                                     "the stratified radius algorithm ('sr')"
-=======
+                                     "the stratified radius algorithm ('sr') or"\
                                      "the octree algorithm ('tree')"
->>>>>>> 8c988555
                                 )
 
         nnps_options.add_argument("--spatial-hash-sub-factor", dest="H",
@@ -322,15 +311,14 @@
                                         ExtendedSpatialHashNNPS"
                                 )
 
-<<<<<<< HEAD
         nnps_options.add_argument("--stratified-radius-num-levels", dest="num_levels",
                                 type=int, default=1,
                                 help="Number of levels for StratifiedRadiusNNPS"
-=======
+                                )
+
         nnps_options.add_argument("--tree-leaf-max-particles", dest="leaf_max_particles",
                                 type=int, default=10,
                                 help="Maximum number of particles in leaf of octree"
->>>>>>> 8c988555
                                 )
 
         # --fixed-h
@@ -638,7 +626,6 @@
                     approximate=options.approximate_nnps
                 )
 
-<<<<<<< HEAD
             elif options.nnps == 'sr':
                 nnps = StratifiedRadiusNNPS(
                     dim=solver.dim, particles=self.particles,
@@ -648,8 +635,6 @@
                     num_levels=options.num_levels
                 )
 
-
-=======
             elif options.nnps == 'tree':
                 nnps = OctreeNNPS(
                     dim=solver.dim, particles=self.particles,
@@ -658,7 +643,6 @@
                     sort_gids=options.sort_gids
                 )
 
->>>>>>> 8c988555
             self.nnps = nnps
 
         nnps = self.nnps
