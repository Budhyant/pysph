--- conflicted
+++ resolved
@@ -13,15 +13,9 @@
 # PySPH imports.
 from pysph.base.config import get_config
 from pysph.base import utils
-<<<<<<< HEAD
 from pysph.base.nnps import BoxSortNNPS, LinkedListNNPS, SpatialHashNNPS, \
         ExtendedSpatialHashNNPS, CellIndexing
-=======
-
-from pysph.base.nnps import LinkedListNNPS, BoxSortNNPS, SpatialHashNNPS, \
-        ExtendedSpatialHashNNPS
-
->>>>>>> 3f774a2b
+
 from pysph.base import kernels
 from pysph.solver.controller import CommandManager
 from pysph.solver.utils import mkdir, load, get_files
